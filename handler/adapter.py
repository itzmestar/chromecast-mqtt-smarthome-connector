import logging
from collections import namedtuple
from queue import Queue
from threading import Thread

from pychromecast import IDLE_APP_ID, get_chromecasts, PyChromecastError
from pychromecast.controllers.media import MEDIA_PLAYER_STATE_IDLE
from pychromecast.socket_client import CONNECTION_STATUS_CONNECTED, CONNECTION_STATUS_FAILED, \
    CONNECTION_STATUS_DISCONNECTED

from handler.properties import MqttPropertyHandler, MqttChangesCallback

CONNECTION_STATUS_WAITING_FOR_DEVICE = "WAITING"
CONNECTION_STATUS_ERROR = "ERROR"
CONNECTION_STATUS_NOT_FOUND = "NOT_FOUND"

CreateConnectionCommand = namedtuple("CreateConnectionCommand", ["device_name"])
DisconnectCommand = namedtuple("DisconnectCommand", [])
VolumeMuteCommand = namedtuple("VolumeMuteCommand", ["muted"])
VolumeLevelRelativeCommand = namedtuple("VolumeLevelRelativeCommand", ["value"])
VolumeLevelAbsoluteCommand = namedtuple("VolumeLevelAbsoluteCommand", ["value"])
PlayerPositionCommand = namedtuple("PlayerPositionCommand", ["position"])
PlayerPlayStreamCommand = namedtuple("PlayerPlayStreamCommand", ["content_url", "content_type"])
PlayerPauseCommand = namedtuple("PlayerPauseCommand", [])
PlayerResumeCommand = namedtuple("PlayerResumeCommand", [])
PlayerStopCommand = namedtuple("PlayerStopCommand", [])
PlayerSkipCommand = namedtuple("PlayerSkipCommand", [])
PlayerRewindCommand = namedtuple("PlayerRewindCommand", [])

CastReceivedStatus = namedtuple("CastReceivedStatus", ["status"])
CastConnectionStatus = namedtuple("CastConnectionStatus", ["status"])
CastMediaStatus = namedtuple("CastMediaStatus", ["status"])


class ChromecastConnectionCallback:

    def on_connection_failed(self, chromecast_connection, device_name):
        pass

    def on_connection_dead(self, chromecast_connection, device_name):
        pass


class ConnectionUnavailableException(Exception):
    """
    Exception if connection to Chromecast is not available but required
    """
    pass


class ChromecastConnection(MqttChangesCallback):

    def __init__(self, device_name, mqtt_connection, connection_callback):
        """
        Called if a new Chromecast device has been found.
        """

        self.logger = logging.getLogger("chromecast")
        self.device_name = device_name
        self.connection_callback = connection_callback
        self.connection_failure_count = 0
        self.device_connected = False

        self.mqtt_properties = MqttPropertyHandler(mqtt_connection, device_name, self)
        self.processing_queue = Queue(maxsize=100)

        self.processing_worker = Thread(target=self._worker)
        self.processing_worker.daemon = True
        self.processing_worker.start()

        self.processing_queue.put(CreateConnectionCommand(device_name))

    def is_connected(self):
        # TODO thread sync
        return self.device_connected

    def unregister_device(self):
        """
        Called if this Chromecast device has disappeared and resources should be cleaned up.
        """

        self.processing_queue.put(DisconnectCommand())

    def is_interesting_message(self, topic):
        """
        Called to determine if the current device is interested in handling a MQTT topic. If true is
        returned, handle_message(topic, payload) is called next to handle the message.
        """
        return self.mqtt_properties.is_topic_filter_matching(topic)

    def handle_message(self, topic, payload):
        """
        Handle an incoming mqtt message.
        """

        self.mqtt_properties.handle_message(topic, payload)

    def new_cast_status(self, status):
        """
        PyChromecast cast status callback.
        """

        self.processing_queue.put(CastReceivedStatus(status))

    def new_launch_error(self, launch_failure):
        """
        PyChromecast error callback.
        """

        self.logger.error("received error from chromecast %s: %s" % (self.device_name, launch_failure))

    def new_connection_status(self, status):
        """
        PyChromecast connection status callback.
        """

        self.processing_queue.put(CastConnectionStatus(status))

    def new_media_status(self, status):
        """
        PyChromecast media status callback.
        """

        self.processing_queue.put(CastMediaStatus(status))

    def on_volume_mute_requested(self, is_muted):
        self.processing_queue.put(VolumeMuteCommand(is_muted))

    def on_volume_level_absolute_requested(self, absolute_value):
        self.processing_queue.put(VolumeLevelAbsoluteCommand(absolute_value))

    def on_player_position_requested(self, position):
        self.processing_queue.put(PlayerPositionCommand(position))

    def on_player_play_stream_requested(self, content_url, content_type):
        self.processing_queue.put(PlayerPlayStreamCommand(content_url, content_type))

    def on_player_pause_requested(self):
        self.processing_queue.put(PlayerPauseCommand())

    def on_player_resume_requested(self):
        self.processing_queue.put(PlayerResumeCommand())

    def on_player_stop_requested(self):
        self.processing_queue.put(PlayerStopCommand())

    def on_player_skip_requested(self):
        self.processing_queue.put(PlayerSkipCommand())

    def on_player_rewind_requested(self):
        self.processing_queue.put(PlayerRewindCommand())

    def _worker(self):
        while True:
            # TODO we should actually only get commands from the command queue if we are connected
            item = self.processing_queue.get()

            # noinspection PyBroadException
            try:
                requires_connection = not isinstance(item, CreateConnectionCommand) \
                                      and not isinstance(item, DisconnectCommand) \
                                      and not isinstance(item, CastReceivedStatus) \
                                      and not isinstance(item, CastConnectionStatus) \
                                      and not isinstance(item, CastMediaStatus)

                if requires_connection and not self.device_connected:
                    self.logger.info("no connection found but connection is required")
                    self._internal_create_connection(self.device_name)

                    if not self.device_connected:
                        self.logger.error("was not able to connect to device for command %s" % (item,))
                        raise ConnectionUnavailableException()

                if isinstance(item, CreateConnectionCommand):
                    self._worker_create_connection(item.device_name)
                elif isinstance(item, DisconnectCommand):
                    self._worker_disconnect()
                elif isinstance(item, VolumeMuteCommand):
                    self._worker_volume_muted(item.muted)
                elif isinstance(item, VolumeLevelAbsoluteCommand):
                    self._worker_volume_level_absolute(item.value)
                elif isinstance(item, PlayerPositionCommand):
                    self._worker_player_position(item.position)
                elif isinstance(item, PlayerPlayStreamCommand):
                    self._worker_player_play_stream(item.content_url, item.content_type)
                elif isinstance(item, PlayerPauseCommand):
                    self._worker_player_pause()
                elif isinstance(item, PlayerResumeCommand):
                    self._worker_player_resume()
                elif isinstance(item, PlayerStopCommand):
                    self._worker_player_stop()
                elif isinstance(item, PlayerSkipCommand):
                    self._worker_player_skip()
                elif isinstance(item, PlayerRewindCommand):
                    self._worker_player_rewind()
                elif isinstance(item, CastReceivedStatus):
                    self._worker_cast_received_status(item.status)
                elif isinstance(item, CastConnectionStatus):
                    self._worker_cast_connection_status(item.status)
                elif isinstance(item, CastMediaStatus):
                    self._worker_cast_media_status(item.status)
            except Exception as error:
                self.logger.exception("command %s failed" % (item,))

                if isinstance(error, ConnectionUnavailableException):
                    self.mqtt_properties.write_connection_status(CONNECTION_STATUS_NOT_FOUND)
                    self.mqtt_properties.write_online_status("false")
                else:
                    self.mqtt_properties.write_connection_status(CONNECTION_STATUS_ERROR)
                    self.mqtt_properties.write_online_status("false")

                # e.g. AttributeError: 'NoneType' object has no attribute 'media_controller'
                # at least something indicating that the connection is really dead for sure
                if isinstance(error, AttributeError):
                    self.connection_callback.on_connection_dead(self, self.device_name)
                else:
                    self.connection_callback.on_connection_failed(self, self.device_name)
            finally:
                self.logger.debug("command %s finished" % (item,))
                self.processing_queue.task_done()

    def _internal_create_connection(self, device_name):
        try:
            self.mqtt_properties.write_connection_status(CONNECTION_STATUS_WAITING_FOR_DEVICE)
<<<<<<< HEAD
            self.mqtt_properties.write_online_status("false")
            devices = get_chromecasts(tries=5)  # TODO not the best way to do this, change with #3
=======
            devices = get_chromecasts(tries=5)
>>>>>>> 8a35e9d3

            for device in devices:
                if device.device.friendly_name == device_name:
                    self.device = device
                    break

            if self.device is None:
                self.logger.error("was not able to find chromecast %s" % self.device_name)
                raise ConnectionUnavailableException()

            self.device.wait()
            self.device.register_status_listener(self)
            self.device.media_controller.register_status_listener(self)
            self.device.register_launch_error_listener(self)
            self.device.register_connection_listener(self)

            self.device_connected = True  # alibi action
            self.logger.info("connected to chromecast %s" % self.device_name)
        except PyChromecastError:
            self.logger.exception("had connection error while finding chromecast %s" % self.device_name)

            self.device_connected = False

    def _worker_create_connection(self, device_name):
        # uncaught exceptions bubble to the try-except handler of the worker thread
        self._internal_create_connection(device_name)

        if not self.device_connected:
            self.mqtt_properties.write_connection_status(CONNECTION_STATUS_ERROR)
            self.mqtt_properties.write_online_status("false")

    def _worker_disconnect(self):
        self.logger.info("disconnecting chromecast %s" % self.device_name)

        self.device_connected = False

        if self.device is not None:
            self.device.disconnect()
            self.device = None
        else:
            self.logger.warning("device is not available (at disconnection)")

        self.mqtt_properties.write_connection_status(CONNECTION_STATUS_DISCONNECTED)
        self.mqtt_properties.write_online_status("false")

    def _worker_volume_muted(self, is_muted):
        self.logger.info("volume mute request, is muted = %s" % is_muted)

        self.device.set_volume_muted(is_muted)

    def _worker_volume_level_absolute(self, absolute_value):
        self.logger.info("volume change absolute request, value = %d" % absolute_value)

        if absolute_value > 1:
            self.logger.warning("received absolute volume level that was too high")
            return
        elif absolute_value < 0:
            self.logger.warning("received absolute volume level that was too low")
            return

        self.device.set_volume(absolute_value)

    def _worker_player_position(self, position):
        self.logger.info("volume change position request, position = %d" % position)

        self.device.media_controller.seek(position)

    def _worker_player_play_stream(self, content_url, content_type):
        self.logger.info("play stream request, url = %s, type = %s" % (content_url, content_type))

        self.device.media_controller.play_media(content_url, content_type, autoplay=True)

    def _worker_player_pause(self):
        self.logger.info("pause request")

        self.device.media_controller.pause()

    def _worker_player_resume(self):
        self.logger.info("resume request")

        self.device.media_controller.play()

    def _worker_player_stop(self):
        self.logger.info("stop request")

        self.device.media_controller.stop()

    def _worker_player_skip(self):
        self.logger.info("skip request")

        self.device.media_controller.seek(int(self.device.media_controller.status.duration) - 1)

    def _worker_player_rewind(self):
        self.logger.info("rewind request")

        self.device.media_controller.rewind()

    # ##################################################################################

    def _worker_cast_received_status(self, status):
        # CastStatus(is_active_input=None, is_stand_by=None, volume_level=0.3499999940395355, volume_muted=False,
        # app_id='CC1AD845', display_name='Default Media Receiver', namespaces=['urn:x-cast:com.google.cast.media'],
        # session_id='xxxxxxxx-xxxx-xxxx-xxxx-xxxxxxxxx', transport_id='web-0', status_text='Now Casting')
        self.logger.info("received new cast status from chromecast %s" % self.device_name)

        if status is None:
            self.logger.warning("received empty status")
            return

        self.mqtt_properties.write_cast_status(status.display_name, status.volume_level, status.volume_muted)
        # dummy write as connection status callback does not work at the moment
        self.mqtt_properties.write_connection_status(CONNECTION_STATUS_CONNECTED)
        self.mqtt_properties.write_online_status("true")
        self.connection_failure_count = 0

        # reset player state if necessary
        if status.app_id is None or status.app_id == IDLE_APP_ID:  # no app active = idle
            self.mqtt_properties.write_player_status(MEDIA_PLAYER_STATE_IDLE, None, None)

    def _worker_cast_connection_status(self, status):
        self.logger.info("received new connection status from chromecast %s: %s" % (self.device_name, status.status))
        self.mqtt_properties.write_connection_status(status.status)
        self.mqtt_properties.write_online_status("true" if (status.status == CONNECTION_STATUS_CONNECTED) else "false")

        self.device_connected = status.status == CONNECTION_STATUS_CONNECTED

        if status.status == CONNECTION_STATUS_CONNECTED:
            self.connection_failure_count = 0

            self.mqtt_properties.write_cast_data(self.device.cast_type, self.device.name)
        elif status.status == CONNECTION_STATUS_FAILED:
            self.connection_failure_count += 1
            self.logger.warning("received failure from connection, current failure counter: %d" %
                                self.connection_failure_count)

            if self.connection_failure_count > 7:
                self.logger.warning("failure counter too high, treating chromecast as dead")
                self.connection_callback.on_connection_dead(self, self.device_name)

    def _worker_cast_media_status(self, status):
        #  <MediaStatus {'media_metadata': {}, 'content_id': 'http://some.url.com/', 'player_state': 'PLAYING',
        # 'episode': None, 'media_custom_data': {}, 'supports_stream_mute': True, 'track': None,
        # 'supports_stream_volume': True, 'volume_level': 1, 'album_name': None, 'idle_reason': None,
        # 'album_artist': None, 'media_session_id': 4, 'content_type': 'audio/mpeg', 'metadata_type': None,
        # 'volume_muted': False, 'supports_pause': True, 'artist': None, 'title': None, 'subtitle_tracks': {},
        # 'supports_skip_backward': False, 'stream_type': 'BUFFERED', 'playback_rate': 1,
        # 'supports_skip_forward': False, 'season': None, 'duration': None, 'images': [], 'series_title': None,
        # 'supports_seek': True, 'current_time': 13938.854693, 'supported_media_commands': 15}>
        self.logger.info("received new media status from chromecast %s" % self.device_name)

        images = status.media_metadata.get('images', [])
        image_filtered = None

        for image in images:
            if "url" in image:
                image_filtered = image["url"]
                break  # only take the first image

        self.mqtt_properties.write_player_status(status.player_state, status.current_time, status.duration)
        self.mqtt_properties.write_media_status(status.title, status.album_name, status.artist, status.album_artist,
                                                status.track, image_filtered, status.content_type, status.content_id)<|MERGE_RESOLUTION|>--- conflicted
+++ resolved
@@ -222,12 +222,8 @@
     def _internal_create_connection(self, device_name):
         try:
             self.mqtt_properties.write_connection_status(CONNECTION_STATUS_WAITING_FOR_DEVICE)
-<<<<<<< HEAD
             self.mqtt_properties.write_online_status("false")
-            devices = get_chromecasts(tries=5)  # TODO not the best way to do this, change with #3
-=======
             devices = get_chromecasts(tries=5)
->>>>>>> 8a35e9d3
 
             for device in devices:
                 if device.device.friendly_name == device_name:
