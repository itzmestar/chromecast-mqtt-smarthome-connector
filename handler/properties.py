--- conflicted
+++ resolved
@@ -166,12 +166,8 @@
 
         # noinspection PyBroadException
         try:
-<<<<<<< HEAD
-            value = float(payload)
-=======
             # allow sending us floats but we only need the integer and not the decimal part
             value = int(float(payload))
->>>>>>> 8a35e9d3
         except Exception:
             self.logger.exception("failed decoding requested volume level")
             return
